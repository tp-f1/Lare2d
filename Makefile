--- conflicted
+++ resolved
@@ -167,18 +167,6 @@
 SRCDIR = src
 OBJDIR = obj
 BINDIR = bin
-<<<<<<< HEAD
-MODULEFLAG = -I$(OBJDIR) -J$(OBJDIR)
-OPFLAGS = $(QMONO) $(QSINGLE) $(QFIRSTORDER)
-FC = mpif90 $(OPFLAGS)
-PREPROFLAGS = $(NONMPIIO)
-
-OBJFILES = shared_data.o mpi_routines.o openboundary.o mpiboundary.o boundary.o normalise.o conduct.o diagnostics.o setup.o lagran.o  \
- remap.o xremap.o yremap.o zremap.o initial_conditions.o\
- output_cartesian.o iocontrol.o output.o iocommon.o input.o inputfunctions.o\
- input_cartesian.o neutral.o control.o\
- welcome.o lare2d.o
-=======
 FC = $(MPIF90)
 DATE := $(shell date +%s)
 MACHINE := $(shell uname -n)
@@ -194,7 +182,6 @@
 OBJFILES := $(SRCFILES:.f90=.o)
 OBJFILES := $(OBJFILES:.F90=.o)
 
->>>>>>> a078b177
 FULLTARGET = $(BINDIR)/$(TARGET)
 
 VPATH = $(SRCDIR):$(SRCDIR)/core:$(SDF)/src:$(OBJDIR)
@@ -206,31 +193,18 @@
 # Rule to build the fortran files
 
 %.o: %.f90
-<<<<<<< HEAD
-	@mkdir -p $(BINDIR) $(OBJDIR) 
-	$(FC) -c $(FFLAGS)  $(MODULEFLAG) -o $(OBJDIR)/$@ $<
-
-%.o: %.F90
-	@mkdir -p $(BINDIR) $(OBJDIR) 
-	$(FC) -c $(FFLAGS)  $(MODULEFLAG) -o $(OBJDIR)/$@ $(PREPROFLAGS) $<
-=======
 	$(FC) -c $(FFLAGS) -o $(OBJDIR)/$@ $<
 
 %.o: %.F90
 	$(FC) -c $(FFLAGS) -o $(OBJDIR)/$@ $(PREPROFLAGS) $<
->>>>>>> a078b177
 
 main: $(FULLTARGET)
 $(FULLTARGET): $(OBJFILES)
-<<<<<<< HEAD
-	$(FC) $(FFLAGS) $(MODULEFLAG) -o $@ $(addprefix $(OBJDIR)/,$(OBJFILES))
-=======
 	@mkdir -p $(BINDIR)
 	$(FC) -o $@ $(addprefix $(OBJDIR)/,$(OBJFILES)) $(LDFLAGS)
 
 $(SDFMOD):
 	$(MAKE) -C $(SDF)
->>>>>>> a078b177
 
 clean:
 	@rm -rf $(BINDIR) $(OBJDIR)
