MODULE initial_conditions

  USE shared_data
  USE neutral

  IMPLICIT NONE

  PRIVATE

  PUBLIC :: set_initial_conditions

CONTAINS
<<<<<<< HEAD

=======
  
  
>>>>>>> f3dad396

  SUBROUTINE set_initial_conditions
    ! This is about the most complicated example for initial conditions
    ! Used here as it covers including gravity and neutrals
    ! The normalisation assumed is that from the default control.f90    

    INTEGER :: loop
    INTEGER :: ix, iy
    REAL(num) :: a1, a2, dg
<<<<<<< HEAD
    REAL(num) :: a=1.0_num, Tph=9.8_num, Tcor=980.0_num, ycor=11.0_num, wtr=0.6_num
    REAL(num) :: betafs=0.25_num, yfsl=-10.0_num, yfsu=-1.0_num, wfsl=0.5_num, wfsu=0.5_num
    REAL(num) :: r1, maxerr, xi_v
    REAL(num) :: amp, wptb, yptb1, yptb2, yptb
=======
    REAL(num) :: a=2.0_num, Tph=9.8_num, Tcor=980.0_num, ycor=11.78_num, wtr=0.4_num
    REAL(num) :: betafs=0.25_num, yfsl=-5.0_num, yfsu=0.0_num, wfsl=0.5_num, wfsu=0.5_num
    REAL(num) :: r1, maxerr, xi_v
    REAL(num) :: amp, wptb1, wptb2, wptb3, wptb4 
>>>>>>> f3dad396
    REAL(num), DIMENSION(:), ALLOCATABLE :: yc_global, dyb_global, dyc_global
    REAL(num), DIMENSION(:), ALLOCATABLE :: grav_ref, temp_ref, rho_ref
    REAL(num), DIMENSION(:), ALLOCATABLE :: beta_ref, mag_ref, mu_m
    
    ALLOCATE(yc_global(-1:ny_global+1))
    ALLOCATE(dyb_global(-1:ny_global+1), dyc_global(-1:ny_global))
    ALLOCATE(grav_ref(-1:ny_global+2), temp_ref(-1:ny_global+2))
    ALLOCATE(rho_ref(-1:ny_global+2), mag_ref(-1:ny_global+2))
    ALLOCATE(beta_ref(-1:ny_global+2), mu_m(-1:ny_global+2))

    vx = 0.0_num
    vy = 0.0_num
    vz = 0.0_num
    bx = 0.0_num
    by = 0.0_num
    bz = 0.0_num

    !fill in yc_global with the positions central to the yb_global points
    DO iy = -1,ny_global+1
       yc_global(iy) = 0.5_num * (yb_global(iy-1) + yb_global(iy))
    END DO

    !fill in dyb_global and dyc_global
    DO iy = -1,ny_global
       dyb_global(iy) = yb_global(iy) - yb_global(iy-1)
       dyc_global(iy) = yc_global(iy+1) - yc_global(iy)
    END DO

    !fill in the reference gravity array - lowering grav to zero at the top 
    !of the corona smoothly from a1 to grav=0 at a2 and above
    grav_ref = 11.78_num
    a1 = yb_global(ny_global) - 20.0_num
    a2 = yb_global(ny_global) - 5.0_num
    DO iy = 0,ny_global+2
       IF (yb_global(iy) > a1) THEN
          grav_ref(iy) = 11.78_num * (1.0_num + COS(pi * (yb_global(iy) - a1) &
               / (a2-a1))) / 2.0_num
       END IF
       IF (yb_global(iy) > a2) THEN
          grav_ref(iy) = 0.0_num
       END IF
    END DO    
    grav_ref(-1) = grav_ref(0)
    grav_ref(ny_global+1:ny_global+2) = grav_ref(ny_global)

    !beta profile from Archontis 2009 but in 2D
    !similar to that of Nozawa 1991
    !NB : The variable beta used here is actually 1/beta
    beta_ref = 0.0_num
    DO iy = -1,ny_global+1
      IF ((yc_global(iy) .GT. yfsl) .AND. (yc_global(iy) .LT. yfsu)) THEN
        beta_ref(iy) = betafs * &
              (0.5_num * (TANH((yc_global(iy) - yfsl) / wfsl) + 1.0_num)) * &
              (0.5_num * (1.0_num - TANH((yc_global(iy) - yfsu) / wfsu)))
      END IF
    END DO

    !calculate the density profile, starting from the refence density at the
    !photosphere and calculating up and down from there including beta
    rho_ref = 1.0_num
    mu_m = 1.0_num
    IF (eos_number == EOS_IDEAL .AND. (.NOT. neutral_gas)) mu_m = 0.5_num

    DO loop = 1,1000
       maxerr = 0.0_num
       !Go from photosphere down
       DO iy = -1,ny_global+1
          IF (yc_global(iy) < 0.0_num) THEN
             temp_ref(iy) = Tph - a * (gamma - 1.0_num) &
                  * yc_global(iy) * grav_ref(iy) * mu_m(iy) / gamma 
          END IF
          IF (yc_global(iy) >= 0.0_num) THEN
<<<<<<< HEAD
             temp_ref(iy) = Tph + (Tcor - Tph) * 0.5_num &
                  * (TANH((yc_global(iy) - ycor) / wtr) + 1.0_num)
=======
             temp_ref(iy) = Tph - 1.0_num + ((Tcor - Tph)**(0.5_num &
                  * (TANH((yc_global(iy) - ycor) / wtr) + 1.0_num)))
>>>>>>> f3dad396
          END IF
       END DO
       temp_ref(ny_global+1:ny_global+2) = temp_ref(ny_global)
       
       DO iy = ny_global,0,-1
          IF (yc_global(iy) < 0.0_num) THEN  
             dg = 1.0_num / (dyb_global(iy) + dyb_global(iy-1))
             rho_ref(iy-1) = rho_ref(iy) * (temp_ref(iy)*(1.0_num+beta_ref(iy)) &
                  /dyc_global(iy-1)/mu_m(iy)+grav_ref(iy-1)*dyb_global(iy)*dg)
             rho_ref(iy-1) = rho_ref(iy-1) / (temp_ref(iy-1)*(1.0_num+beta_ref(iy-1)) &
                  /dyc_global(iy-1)/mu_m(iy-1)-grav_ref(iy-1)*dyb_global(iy-1)*dg)
          END IF
       END DO
       !Now move from the photosphere up to the corona
       DO iy = 0,ny_global
          IF (yc_global(iy) >= 0.0_num) THEN
             dg = 1.0_num / (dyb_global(iy)+dyb_global(iy-1))
             rho_ref(iy) = rho_ref(iy-1) * (temp_ref(iy-1)*(1.0_num+beta_ref(iy-1)) &
                  /dyc_global(iy-1)/mu_m(iy-1)-grav_ref(iy-1)*dyb_global(iy-1)*dg)
             rho_ref(iy) = rho_ref(iy) / (temp_ref(iy)*(1.0_num+beta_ref(iy)) &
                  /dyc_global(iy-1)/mu_m(iy)+grav_ref(iy-1)*dyb_global(iy)*dg)
          END IF
       END DO
       IF (eos_number /= EOS_IDEAL) THEN
          DO iy=0,ny_global,1
             xi_v = get_neutral(temp_ref(iy),rho_ref(iy),yb(iy))
             r1 = mu_m(iy)
             mu_m(iy) = 1.0_num / (2.0_num-xi_v)
             maxerr = MAX(maxerr, ABS(mu_m(iy) - r1))
          END DO
       END IF
       IF (maxerr < 1.e-16_num) EXIT
    END DO 

    rho_ref(ny_global+1:ny_global+2) = rho_ref(ny_global)
                                  
    !magnetic flux sheet profile from Archontis2009
    !similar structure to the 2D version used in Nozawa1991 and Isobe2006
    DO iy= -1,ny_global+2,1
       mag_ref(iy) = SQRT(2.0_num * beta_ref(iy) * temp_ref(iy) * rho_ref(iy) / mu_m(iy))
    END DO

    !fill in all the final arrays from the ref arrays
    grav(:) = grav_ref(coordinates(1)*ny-1:coordinates(1)*ny+ny+2)
    DO ix = -1,nx+2,1
       rho(ix,:) = rho_ref(coordinates(1)*ny-1:coordinates(1)*ny+ny+2)
       energy(ix,:) = temp_ref(coordinates(1)*ny-1:coordinates(1)*ny+ny+2)
       bx(ix,:) = mag_ref(coordinates(1)*ny-1:coordinates(1)*ny+ny+2)
    END DO
    DO ix = -1,nx+2,1
       DO iy = -1,ny+2,1 
         IF (eos_number /= EOS_IDEAL) THEN         
           xi_v = get_neutral(energy(ix,iy), rho(ix,iy), yb(iy))
         ELSE  
           IF (neutral_gas) THEN
             xi_v = 1.0_num
           ELSE
             xi_v = 0.0_num
           END IF
         END IF
         energy(ix,iy) = (energy(ix,iy) * (2.0_num - xi_v) &
            + (1.0_num - xi_v) * ionise_pot * (gamma - 1.0_num)) &
            / (gamma - 1.0_num)
       END DO
    END DO

<<<<<<< HEAD
    amp = 0.01_num
    wptb = 20.0_num

    DO iy=1,ny,1
      IF ((yc_global(iy) .GT. -10.0_num) .AND. (yc_global(iy) .LT. -1.0_num)) THEN
        DO ix=1,nx,1
          vy(ix,iy) = (amp / 4.0_num) * COS(2.0_num*pi*xb(ix)/wptb) &
              * (TANH((yb(iy)-yfsl)/0.5_num)-TANH((yb(iy)-yfsu)/0.5_num))
        END DO
      END IF
    END DO  

=======
    !add a velocity perturbation to the flux sheet
    amp = 0.01_num
    wptb1 = 4.5_num
    wptb2 = 36.0_num
    wptb3 = 3.0_num
    wptb4 = 60.0_num

    DO iy=1,ny
      IF ((yc_global(iy) .GT. yfsl) .AND. (yc_global(iy) .LT. yfsu)) THEN
        DO ix=1,nx
          vy(ix,iy) = (amp / 4.0_num) &
              * (TANH((yb(iy)-yfsl)/wfsl)-TANH((yb(iy)-yfsu)/wfsu)) * ( &
              SIN(2.0_num*pi*xb(ix)/wptb1) + &
              SIN(2.0_num*pi*xb(ix)/wptb2) + &
              SIN(2.0_num*pi*xb(ix)/wptb3) + & 
              SIN(2.0_num*pi*xb(ix)/wptb4) )
        END DO
      END IF
    END DO   
>>>>>>> f3dad396

    DEALLOCATE(yc_global, dyb_global, dyc_global, mu_m)
    DEALLOCATE(grav_ref, temp_ref, rho_ref, beta_ref, mag_ref)


  END SUBROUTINE set_initial_conditions
<<<<<<< HEAD

=======
                                                   
  
>>>>>>> f3dad396
END MODULE initial_conditions<|MERGE_RESOLUTION|>--- conflicted
+++ resolved
@@ -1,69 +1,57 @@
 MODULE initial_conditions
-
+  
   USE shared_data
   USE neutral
-
+  
   IMPLICIT NONE
-
+  
   PRIVATE
-
+  
   PUBLIC :: set_initial_conditions
-
+  
 CONTAINS
-<<<<<<< HEAD
-
-=======
   
   
->>>>>>> f3dad396
-
   SUBROUTINE set_initial_conditions
     ! This is about the most complicated example for initial conditions
     ! Used here as it covers including gravity and neutrals
-    ! The normalisation assumed is that from the default control.f90    
-
+    ! The normalisation assumed is that from the defauls control.f90    
+  
     INTEGER :: loop
     INTEGER :: ix, iy
     REAL(num) :: a1, a2, dg
-<<<<<<< HEAD
-    REAL(num) :: a=1.0_num, Tph=9.8_num, Tcor=980.0_num, ycor=11.0_num, wtr=0.6_num
-    REAL(num) :: betafs=0.25_num, yfsl=-10.0_num, yfsu=-1.0_num, wfsl=0.5_num, wfsu=0.5_num
-    REAL(num) :: r1, maxerr, xi_v
-    REAL(num) :: amp, wptb, yptb1, yptb2, yptb
-=======
     REAL(num) :: a=2.0_num, Tph=9.8_num, Tcor=980.0_num, ycor=11.78_num, wtr=0.4_num
     REAL(num) :: betafs=0.25_num, yfsl=-5.0_num, yfsu=0.0_num, wfsl=0.5_num, wfsu=0.5_num
     REAL(num) :: r1, maxerr, xi_v
     REAL(num) :: amp, wptb1, wptb2, wptb3, wptb4 
->>>>>>> f3dad396
     REAL(num), DIMENSION(:), ALLOCATABLE :: yc_global, dyb_global, dyc_global
     REAL(num), DIMENSION(:), ALLOCATABLE :: grav_ref, temp_ref, rho_ref
     REAL(num), DIMENSION(:), ALLOCATABLE :: beta_ref, mag_ref, mu_m
-    
+      
     ALLOCATE(yc_global(-1:ny_global+1))
     ALLOCATE(dyb_global(-1:ny_global+1), dyc_global(-1:ny_global))
     ALLOCATE(grav_ref(-1:ny_global+2), temp_ref(-1:ny_global+2))
     ALLOCATE(rho_ref(-1:ny_global+2), mag_ref(-1:ny_global+2))
     ALLOCATE(beta_ref(-1:ny_global+2), mu_m(-1:ny_global+2))
-
+  
     vx = 0.0_num
     vy = 0.0_num
     vz = 0.0_num
     bx = 0.0_num
     by = 0.0_num
     bz = 0.0_num
-
+  
     !fill in yc_global with the positions central to the yb_global points
     DO iy = -1,ny_global+1
        yc_global(iy) = 0.5_num * (yb_global(iy-1) + yb_global(iy))
     END DO
-
+  
     !fill in dyb_global and dyc_global
     DO iy = -1,ny_global
        dyb_global(iy) = yb_global(iy) - yb_global(iy-1)
        dyc_global(iy) = yc_global(iy+1) - yc_global(iy)
     END DO
-
+  
     !fill in the reference gravity array - lowering grav to zero at the top 
     !of the corona smoothly from a1 to grav=0 at a2 and above
     grav_ref = 11.78_num
@@ -80,7 +68,7 @@
     END DO    
     grav_ref(-1) = grav_ref(0)
     grav_ref(ny_global+1:ny_global+2) = grav_ref(ny_global)
-
+  
     !beta profile from Archontis 2009 but in 2D
     !similar to that of Nozawa 1991
     !NB : The variable beta used here is actually 1/beta
@@ -92,7 +80,7 @@
               (0.5_num * (1.0_num - TANH((yc_global(iy) - yfsu) / wfsu)))
       END IF
     END DO
-
+  
     !calculate the density profile, starting from the refence density at the
     !photosphere and calculating up and down from there including beta
     rho_ref = 1.0_num
@@ -108,17 +96,12 @@
                   * yc_global(iy) * grav_ref(iy) * mu_m(iy) / gamma 
           END IF
           IF (yc_global(iy) >= 0.0_num) THEN
-<<<<<<< HEAD
-             temp_ref(iy) = Tph + (Tcor - Tph) * 0.5_num &
-                  * (TANH((yc_global(iy) - ycor) / wtr) + 1.0_num)
-=======
-             temp_ref(iy) = Tph - 1.0_num + ((Tcor - Tph)**(0.5_num &
+             temp_ref(iy) = Tph - 1.0 + ((Tcor - Tph)**(0.5_num &
                   * (TANH((yc_global(iy) - ycor) / wtr) + 1.0_num)))
->>>>>>> f3dad396
           END IF
        END DO
        temp_ref(ny_global+1:ny_global+2) = temp_ref(ny_global)
-       
+         
        DO iy = ny_global,0,-1
           IF (yc_global(iy) < 0.0_num) THEN  
              dg = 1.0_num / (dyb_global(iy) + dyb_global(iy-1))
@@ -148,15 +131,15 @@
        END IF
        IF (maxerr < 1.e-16_num) EXIT
     END DO 
-
+  
     rho_ref(ny_global+1:ny_global+2) = rho_ref(ny_global)
-                                  
+                                    
     !magnetic flux sheet profile from Archontis2009
     !similar structure to the 2D version used in Nozawa1991 and Isobe2006
     DO iy= -1,ny_global+2,1
        mag_ref(iy) = SQRT(2.0_num * beta_ref(iy) * temp_ref(iy) * rho_ref(iy) / mu_m(iy))
     END DO
-
+  
     !fill in all the final arrays from the ref arrays
     grav(:) = grav_ref(coordinates(1)*ny-1:coordinates(1)*ny+ny+2)
     DO ix = -1,nx+2,1
@@ -180,28 +163,17 @@
             / (gamma - 1.0_num)
        END DO
     END DO
-
-<<<<<<< HEAD
-    amp = 0.01_num
-    wptb = 20.0_num
-
-    DO iy=1,ny,1
-      IF ((yc_global(iy) .GT. -10.0_num) .AND. (yc_global(iy) .LT. -1.0_num)) THEN
-        DO ix=1,nx,1
-          vy(ix,iy) = (amp / 4.0_num) * COS(2.0_num*pi*xb(ix)/wptb) &
-              * (TANH((yb(iy)-yfsl)/0.5_num)-TANH((yb(iy)-yfsu)/0.5_num))
-        END DO
-      END IF
-    END DO  
-
-=======
+    DO ix=-1,nx+2,1
+        energy(ix,ny+2) = energy(ix,ny+1)
+    END DO
+  
     !add a velocity perturbation to the flux sheet
     amp = 0.01_num
     wptb1 = 4.5_num
     wptb2 = 36.0_num
     wptb3 = 3.0_num
     wptb4 = 60.0_num
-
+  
     DO iy=1,ny
       IF ((yc_global(iy) .GT. yfsl) .AND. (yc_global(iy) .LT. yfsu)) THEN
         DO ix=1,nx
@@ -212,19 +184,13 @@
               SIN(2.0_num*pi*xb(ix)/wptb3) + & 
               SIN(2.0_num*pi*xb(ix)/wptb4) )
         END DO
-      END IF
-    END DO   
->>>>>>> f3dad396
-
+        END IF
+      END DO
+  
     DEALLOCATE(yc_global, dyb_global, dyc_global, mu_m)
     DEALLOCATE(grav_ref, temp_ref, rho_ref, beta_ref, mag_ref)
-
-
+  
+  
   END SUBROUTINE set_initial_conditions
-<<<<<<< HEAD
-
-=======
-                                                   
   
->>>>>>> f3dad396
 END MODULE initial_conditions