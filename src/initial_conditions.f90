MODULE initial_conditions
  
  USE shared_data
  USE neutral
  
  IMPLICIT NONE
  
  PRIVATE
  
  PUBLIC :: set_initial_conditions
  
CONTAINS
 
  
  SUBROUTINE set_initial_conditions
    ! This is about the most complicated example for initial conditions
    ! Used here as it covers including gravity and neutrals
<<<<<<< HEAD
    ! The normalisation assumed is that from the default control.f90    

    INTEGER :: loop
    INTEGER :: ix, iy
    REAL(num) :: a1, a2, dg
    REAL(num) :: a=1.0_num, Tph=9.8_num, Tcor=980.0_num, ycor=11.0_num, wtr=0.6_num
    REAL(num) :: betafs=0.25_num, yfsl=-10.0_num, yfsu=-1.0_num, wfsl=0.5_num, wfsu=0.5_num
    REAL(num) :: r1, maxerr, xi_v
    REAL(num) :: amp, wptb, yptb1, yptb2, yptb
=======
    ! The normalisation assumed is that from the defauls control.f90    
  
    INTEGER :: loop
    INTEGER :: ix, iy
    REAL(num) :: a1, a2, dg
    REAL(num) :: a=2.0_num, Tph=9.8_num, Tcor=980.0_num, ycor=11.78_num, wtr=0.4_num
    REAL(num) :: betafs=0.25_num, yfsl=-5.0_num, yfsu=0.0_num, wfsl=0.5_num, wfsu=0.5_num
    REAL(num) :: r1, maxerr, xi_v
    REAL(num) :: amp, wptb1, wptb2, wptb3, wptb4 
>>>>>>> 5b2c8aa0
    REAL(num), DIMENSION(:), ALLOCATABLE :: yc_global, dyb_global, dyc_global
    REAL(num), DIMENSION(:), ALLOCATABLE :: grav_ref, temp_ref, rho_ref
    REAL(num), DIMENSION(:), ALLOCATABLE :: beta_ref, mag_ref, mu_m
      
    ALLOCATE(yc_global(-1:ny_global+1))
    ALLOCATE(dyb_global(-1:ny_global+1), dyc_global(-1:ny_global))
    ALLOCATE(grav_ref(-1:ny_global+2), temp_ref(-1:ny_global+2))
    ALLOCATE(rho_ref(-1:ny_global+2), mag_ref(-1:ny_global+2))
    ALLOCATE(beta_ref(-1:ny_global+2), mu_m(-1:ny_global+2))
  
    vx = 0.0_num
    vy = 0.0_num
    vz = 0.0_num
    bx = 0.0_num
    by = 0.0_num
    bz = 0.0_num
  
    !fill in yc_global with the positions central to the yb_global points
    DO iy = -1,ny_global+1
       yc_global(iy) = 0.5_num * (yb_global(iy-1) + yb_global(iy))
    END DO
  
    !fill in dyb_global and dyc_global
    DO iy = -1,ny_global
       dyb_global(iy) = yb_global(iy) - yb_global(iy-1)
       dyc_global(iy) = yc_global(iy+1) - yc_global(iy)
    END DO
  
    !fill in the reference gravity array - lowering grav to zero at the top 
    !of the corona smoothly from a1 to grav=0 at a2 and above
    grav_ref = 11.78_num
    a1 = yb_global(ny_global) - 20.0_num
    a2 = yb_global(ny_global) - 5.0_num
    DO iy = 0,ny_global+2
       IF (yb_global(iy) > a1) THEN
          grav_ref(iy) = 11.78_num * (1.0_num + COS(pi * (yb_global(iy) - a1) &
               / (a2-a1))) / 2.0_num
       END IF
       IF (yb_global(iy) > a2) THEN
          grav_ref(iy) = 0.0_num
       END IF
    END DO    
    grav_ref(-1) = grav_ref(0)
    grav_ref(ny_global+1:ny_global+2) = grav_ref(ny_global)
  
    !beta profile from Archontis 2009 but in 2D
    !similar to that of Nozawa 1991
    !NB : The variable beta used here is actually 1/beta
    beta_ref = 0.0_num
    DO iy = -1,ny_global+1
      IF ((yc_global(iy) .GT. yfsl) .AND. (yc_global(iy) .LT. yfsu)) THEN
        beta_ref(iy) = betafs * &
              (0.5_num * (TANH((yc_global(iy) - yfsl) / wfsl) + 1.0_num)) * &
              (0.5_num * (1.0_num - TANH((yc_global(iy) - yfsu) / wfsu)))
      END IF
    END DO
  
    !calculate the density profile, starting from the refence density at the
    !photosphere and calculating up and down from there including beta
    rho_ref = 1.0_num
    mu_m = 1.0_num
    IF (eos_number == EOS_IDEAL .AND. (.NOT. neutral_gas)) mu_m = 0.5_num
<<<<<<< HEAD
    DO loop = 1,1
=======

    DO loop = 1,1000
>>>>>>> 5b2c8aa0
       maxerr = 0.0_num
       !Go from photosphere down
       DO iy = -1,ny_global+1
          IF (yc_global(iy) < 0.0_num) THEN
             temp_ref(iy) = Tph - a * (gamma - 1.0_num) &
                  * yc_global(iy) * grav_ref(iy) * mu_m(iy) / gamma 
          END IF
          IF (yc_global(iy) >= 0.0_num) THEN
             temp_ref(iy) = Tph - 1.0 + ((Tcor - Tph)**(0.5_num &
                  * (TANH((yc_global(iy) - ycor) / wtr) + 1.0_num)))
          END IF
       END DO
       temp_ref(ny_global+1:ny_global+2) = temp_ref(ny_global)
         
       DO iy = ny_global,0,-1
          IF (yc_global(iy) < 0.0_num) THEN  
             dg = 1.0_num / (dyb_global(iy) + dyb_global(iy-1))
             rho_ref(iy-1) = rho_ref(iy) * (temp_ref(iy)*(1.0_num+beta_ref(iy)) &
                  /dyc_global(iy-1)/mu_m(iy)+grav_ref(iy-1)*dyb_global(iy)*dg)
             rho_ref(iy-1) = rho_ref(iy-1) / (temp_ref(iy-1)*(1.0_num+beta_ref(iy-1)) &
                  /dyc_global(iy-1)/mu_m(iy-1)-grav_ref(iy-1)*dyb_global(iy-1)*dg)
          END IF
       END DO
       !Now move from the photosphere up to the corona
       DO iy = 0,ny_global
          IF (yc_global(iy) >= 0.0_num) THEN
             dg = 1.0_num / (dyb_global(iy)+dyb_global(iy-1))
             rho_ref(iy) = rho_ref(iy-1) * (temp_ref(iy-1)*(1.0_num+beta_ref(iy-1)) &
                  /dyc_global(iy-1)/mu_m(iy-1)-grav_ref(iy-1)*dyb_global(iy-1)*dg)
             rho_ref(iy) = rho_ref(iy) / (temp_ref(iy)*(1.0_num+beta_ref(iy)) &
                  /dyc_global(iy-1)/mu_m(iy)+grav_ref(iy-1)*dyb_global(iy)*dg)
          END IF
       END DO
       IF (eos_number /= EOS_IDEAL) THEN
          DO iy=0,ny_global,1
             xi_v = get_neutral(temp_ref(iy),rho_ref(iy),yb(iy))
             r1 = mu_m(iy)
             mu_m(iy) = 1.0_num / (2.0_num-xi_v)
             maxerr = MAX(maxerr, ABS(mu_m(iy) - r1))
          END DO
       END IF
       IF (maxerr < 1.e-16_num) EXIT
    END DO 
  
    rho_ref(ny_global+1:ny_global+2) = rho_ref(ny_global)
                                    
    !magnetic flux sheet profile from Archontis2009
    !similar structure to the 2D version used in Nozawa1991 and Isobe2006
    DO iy= -1,ny_global+2,1
       mag_ref(iy) = SQRT(2.0_num * beta_ref(iy) * temp_ref(iy) * rho_ref(iy) / mu_m(iy))
    END DO
  
    !fill in all the final arrays from the ref arrays
    grav(:) = grav_ref(coordinates(1)*ny-1:coordinates(1)*ny+ny+2)
    DO ix = -1,nx+2,1
       rho(ix,:) = rho_ref(coordinates(1)*ny-1:coordinates(1)*ny+ny+2)
       energy(ix,:) = temp_ref(coordinates(1)*ny-1:coordinates(1)*ny+ny+2)
       bx(ix,:) = mag_ref(coordinates(1)*ny-1:coordinates(1)*ny+ny+2)
    END DO
    DO ix = -1,nx+2,1
       DO iy = -1,ny+2,1 
         IF (eos_number /= EOS_IDEAL) THEN         
           xi_v = get_neutral(energy(ix,iy), rho(ix,iy), yb(iy))
         ELSE  
           IF (neutral_gas) THEN
             xi_v = 1.0_num
           ELSE
             xi_v = 0.0_num
           END IF
         END IF
         energy(ix,iy) = (energy(ix,iy) * (2.0_num - xi_v) &
            + (1.0_num - xi_v) * ionise_pot * (gamma - 1.0_num)) &
            / (gamma - 1.0_num)
       END DO
    END DO
<<<<<<< HEAD

=======
    DO ix=-1,nx+2,1
        energy(ix,ny+2) = energy(ix,ny+1)
    END DO
  
    !add a velocity perturbation to the flux sheet
>>>>>>> 5b2c8aa0
    amp = 0.01_num
    wptb1 = 4.5_num
    wptb2 = 36.0_num
    wptb3 = 3.0_num
    wptb4 = 60.0_num
  
    DO iy=1,ny
      IF ((yc_global(iy) .GT. yfsl) .AND. (yc_global(iy) .LT. yfsu)) THEN
        DO ix=1,nx
          vy(ix,iy) = (amp / 4.0_num) &
              * (TANH((yb(iy)-yfsl)/wfsl)-TANH((yb(iy)-yfsu)/wfsu)) * ( &
              SIN(2.0_num*pi*xb(ix)/wptb1) + &
              SIN(2.0_num*pi*xb(ix)/wptb2) + &
              SIN(2.0_num*pi*xb(ix)/wptb3) + & 
              SIN(2.0_num*pi*xb(ix)/wptb4) )
        END DO
        END IF
      END DO
  
    DEALLOCATE(yc_global, dyb_global, dyc_global, mu_m)
    DEALLOCATE(grav_ref, temp_ref, rho_ref, beta_ref, mag_ref)  
  
  END SUBROUTINE set_initial_conditions
                                                              
                                                
END MODULE initial_conditions<|MERGE_RESOLUTION|>--- conflicted
+++ resolved
@@ -15,17 +15,6 @@
   SUBROUTINE set_initial_conditions
     ! This is about the most complicated example for initial conditions
     ! Used here as it covers including gravity and neutrals
-<<<<<<< HEAD
-    ! The normalisation assumed is that from the default control.f90    
-
-    INTEGER :: loop
-    INTEGER :: ix, iy
-    REAL(num) :: a1, a2, dg
-    REAL(num) :: a=1.0_num, Tph=9.8_num, Tcor=980.0_num, ycor=11.0_num, wtr=0.6_num
-    REAL(num) :: betafs=0.25_num, yfsl=-10.0_num, yfsu=-1.0_num, wfsl=0.5_num, wfsu=0.5_num
-    REAL(num) :: r1, maxerr, xi_v
-    REAL(num) :: amp, wptb, yptb1, yptb2, yptb
-=======
     ! The normalisation assumed is that from the defauls control.f90    
   
     INTEGER :: loop
@@ -35,7 +24,6 @@
     REAL(num) :: betafs=0.25_num, yfsl=-5.0_num, yfsu=0.0_num, wfsl=0.5_num, wfsu=0.5_num
     REAL(num) :: r1, maxerr, xi_v
     REAL(num) :: amp, wptb1, wptb2, wptb3, wptb4 
->>>>>>> 5b2c8aa0
     REAL(num), DIMENSION(:), ALLOCATABLE :: yc_global, dyb_global, dyc_global
     REAL(num), DIMENSION(:), ALLOCATABLE :: grav_ref, temp_ref, rho_ref
     REAL(num), DIMENSION(:), ALLOCATABLE :: beta_ref, mag_ref, mu_m
@@ -98,12 +86,8 @@
     rho_ref = 1.0_num
     mu_m = 1.0_num
     IF (eos_number == EOS_IDEAL .AND. (.NOT. neutral_gas)) mu_m = 0.5_num
-<<<<<<< HEAD
-    DO loop = 1,1
-=======
 
     DO loop = 1,1000
->>>>>>> 5b2c8aa0
        maxerr = 0.0_num
        !Go from photosphere down
        DO iy = -1,ny_global+1
@@ -179,15 +163,11 @@
             / (gamma - 1.0_num)
        END DO
     END DO
-<<<<<<< HEAD
-
-=======
     DO ix=-1,nx+2,1
         energy(ix,ny+2) = energy(ix,ny+1)
     END DO
   
     !add a velocity perturbation to the flux sheet
->>>>>>> 5b2c8aa0
     amp = 0.01_num
     wptb1 = 4.5_num
     wptb2 = 36.0_num
