!*******************************************************************
! All the real ghost cell values are controlled by these routines.
!*******************************************************************

MODULE boundary

  USE shared_data
  USE mpiboundary

  IMPLICIT NONE

CONTAINS

  SUBROUTINE set_boundary_conditions

    LOGICAL :: first_call = .TRUE.
    LOGICAL :: second_call = .FALSE.
    
    IF (second_call) THEN
      IF (xbc_max == BC_OPEN) THEN
        bx(nx+2,:) = bx(nx+1,:)
        by(nx+2,:) = by(nx+1,:)
        bz(nx+2,:) = bz(nx+1,:) 
      END IF        
      IF (xbc_min == BC_OPEN) THEN
        bx(-2,:) = bx(-1,:)
        by(-1,:) = by(0,:)
        bz(-1,:) = bz(0,:)
      END IF        
      IF (ybc_max == BC_OPEN) THEN
        bx(:,ny+2) = bx(:,ny+1)
        by(:,ny+2) = by(:,ny+1)
        bz(:,ny+2) = bz(:,ny+1)
      END IF        
      IF (ybc_min == BC_OPEN) THEN
        bx(:,-1) = bx(:,0)
        by(:,-2) = by(:,-1)
        bz(:,-1) = bz(:,0)
      END IF                
      
      second_call = .FALSE.
    END IF

    IF (first_call) THEN
      any_open = .FALSE.
      IF ((xbc_max == BC_OPEN) .OR. (xbc_min == BC_OPEN) &
          .OR. (ybc_max == BC_OPEN) .OR. (ybc_min == BC_OPEN)) any_open = .TRUE.     
      first_call = .FALSE.  
      second_call = .TRUE.  
    END IF
    
  END SUBROUTINE set_boundary_conditions



  SUBROUTINE boundary_conditions

    CALL bfield_bcs
    CALL energy_bcs
    CALL density_bcs
    CALL velocity_bcs

    CALL damp_boundaries 

  END SUBROUTINE boundary_conditions



  SUBROUTINE damp_boundaries
    ! These are not generic, always work damping options.
    ! Users should change the damping scheme for each problem
    REAL(num) :: a, d
  
    IF (damping) THEN
      ! proc_x_max boundary
<<<<<<< HEAD
    IF (proc_x_max == MPI_PROC_NULL) THEN   
      d = 0.7_num * x_end 
      DO iy = -1, ny + 1
        DO ix = -1, nx + 1
          IF (xb(ix) > d) THEN
            a = dt * (xb(ix) - d) / (x_end - d)
            vx(ix, iy) = vx(ix, iy) / (1.0_num + a)
            vy(ix, iy) = vy(ix, iy) / (1.0_num + a)
            vz(ix, iy) = vz(ix, iy) / (1.0_num + a)
          END IF
        END DO
      END DO 
    END IF

      ! proc_x_min boundary
    IF (proc_x_min == MPI_PROC_NULL) THEN   
      d = 0.7_num * x_start 
      DO iy = -1, ny + 1
        DO ix = -1, nx + 1
          IF (xb(ix) < d) THEN
            a = dt * (xb(ix) - d) / (x_start - d)
            vx(ix, iy) = vx(ix, iy) / (1.0_num + a)
            vy(ix, iy) = vy(ix, iy) / (1.0_num + a)
            vz(ix, iy) = vz(ix, iy) / (1.0_num + a)
          END IF
        END DO
      END DO  
    END IF
      
    ! top boundary
    IF (proc_y_max == MPI_PROC_NULL) THEN   
      d = 0.7_num * y_end 
      DO iy = -1, ny + 1
        DO ix = -1, nx + 1
          IF (yb(iy) > d) THEN
            a = dt * (yb(iy) - d) / (y_end - d)
            vx(ix, iy) = vx(ix, iy) / (1.0_num + a)
            vy(ix, iy) = vy(ix, iy) / (1.0_num + a)
            vz(ix, iy) = vz(ix, iy) / (1.0_num + a)
          END IF
=======
      IF (proc_x_max == MPI_PROC_NULL) THEN   
        d = 0.7_num * x_end 
        DO iy = -1, ny + 1
          DO ix = -1, nx + 1
            IF (xb(ix) > d) THEN
              a = dt * (xb(ix) - d) / (x_end - d)
              vx(ix, iy) = vx(ix, iy) / (1.0_num + a)
              vy(ix, iy) = vy(ix, iy) / (1.0_num + a)
              vz(ix, iy) = vz(ix, iy) / (1.0_num + a)
            END IF
          END DO
        END DO 
      END IF

      ! proc_x_min boundary
      IF (proc_x_min == MPI_PROC_NULL) THEN   
        d = 0.7_num * x_start 
        DO iy = -1, ny + 1
          DO ix = -1, nx + 1
            IF (xb(ix) < d) THEN
              a = dt * (xb(ix) - d) / (x_start - d)
              vx(ix, iy) = vx(ix, iy) / (1.0_num + a)
              vy(ix, iy) = vy(ix, iy) / (1.0_num + a)
              vz(ix, iy) = vz(ix, iy) / (1.0_num + a)
            END IF
          END DO
        END DO  
      END IF
        
      ! top boundary
      IF (proc_y_max == MPI_PROC_NULL) THEN   
        d = 0.7_num * y_end 
        DO iy = -1, ny + 1
          DO ix = -1, nx + 1
            IF (yb(iy) > d) THEN
              a = dt * (yb(iy) - d) / (y_end - d)
              vx(ix, iy) = vx(ix, iy) / (1.0_num + a)
              vy(ix, iy) = vy(ix, iy) / (1.0_num + a)
              vz(ix, iy) = vz(ix, iy) / (1.0_num + a)
            END IF
          END DO
>>>>>>> 5b2c8aa0
        END DO
      END IF     

      ! bottom boundary    
      IF(proc_y_min == MPI_PROC_NULL) THEN
      d = 0.7_num * y_start 
      DO iy = -1, ny + 1
        DO ix = -1, nx + 1
          IF (yb(iy) < d) THEN
            a = dt * (yb(iy) - d) / (y_start - d)
            vx(ix, iy) = vx(ix, iy) / (1.0_num + a)
            vy(ix, iy) = vy(ix, iy) / (1.0_num + a)
            vz(ix, iy) = vz(ix, iy) / (1.0_num + a)
          END IF
        END DO
      END DO
    END IF
        
    END IF
  
  END SUBROUTINE damp_boundaries



  SUBROUTINE bfield_bcs

    CALL bfield_MPI

    IF (proc_x_max == MPI_PROC_NULL .AND. xbc_max == BC_OTHER) THEN
      bx(nx+1, :) = bx(nx-1, :)
      bx(nx+2, :) = bx(nx-2, :)
      by(nx+1, :) = by(nx  , :)
      by(nx+2, :) = by(nx-1, :)
      bz(nx+1, :) = bz(nx  , :)
      bz(nx+2, :) = bz(nx-1, :)
    END IF
    IF (proc_x_min == MPI_PROC_NULL .AND. xbc_min == BC_OTHER) THEN
      bx(-1, :) = bx(1, :)
      bx(-2, :) = bx(2, :)
      by( 0, :) = by(1, :)
      by(-1, :) = by(2, :)
      bz( 0, :) = bz(1, :)
      bz(-1, :) = bz(2, :)
    END IF
        
    IF (proc_y_max == MPI_PROC_NULL .AND. ybc_max == BC_OTHER) THEN
      bx(:, ny+1) = bx(:, ny  )
      bx(:, ny+2) = bx(:, ny-1)
      by(:, ny+1) = by(:, ny-1)
      by(:, ny+2) = by(:, ny-2)
      bz(:, ny+1) = bz(:, ny  )
      bz(:, ny+2) = bz(:, ny-1)
    END IF
    IF (proc_y_min == MPI_PROC_NULL .AND. ybc_min == BC_OTHER) THEN
      bx(:,  0) = bx(:, 1)
      bx(:, -1) = bx(:, 2)
      by(:, -1) = by(:, 1)
      by(:, -2) = by(:, 2)
      bz(:,  0) = bz(:, 1)
      bz(:, -1) = bz(:, 2)
    END IF

  END SUBROUTINE bfield_bcs



  SUBROUTINE bz_bcs

    CALL bz_MPI

    IF (proc_x_max == MPI_PROC_NULL .AND. xbc_max == BC_OTHER) THEN
      bz(nx+1, :) = bz(nx  , :)
      bz(nx+2, :) = bz(nx-1, :)
    END IF
    IF (proc_x_min == MPI_PROC_NULL .AND. xbc_min == BC_OTHER) THEN
      bz( 0, :) = bz(1, :)
      bz(-1, :) = bz(2, :)
    END IF
    IF (proc_y_max == MPI_PROC_NULL .AND. ybc_max == BC_OTHER) THEN
      bz(:, ny+1) = bz(:, ny  )
      bz(:, ny+2) = bz(:, ny-1)
    END IF
    IF (proc_y_min == MPI_PROC_NULL .AND. ybc_min == BC_OTHER) THEN
      bz(:,  0) = bz(:, 1)
      bz(:, -1) = bz(:, 2)
    END IF

  END SUBROUTINE bz_bcs



  SUBROUTINE energy_bcs

    CALL energy_MPI

    IF (proc_x_max == MPI_PROC_NULL .AND. xbc_max == BC_OTHER) THEN
      energy(nx+1, :) = energy(nx  , :)
      energy(nx+2, :) = energy(nx-1, :)
    END IF
    IF (proc_x_min == MPI_PROC_NULL .AND. xbc_min == BC_OTHER) THEN
      energy( 0, :) = energy(1, :)
      energy(-1, :) = energy(2, :)
    END IF
    
    IF (proc_y_max == MPI_PROC_NULL .AND. ybc_max == BC_OTHER) THEN
      energy(:, ny+1) = energy(:, ny  )
      energy(:, ny+2) = energy(:, ny-1)
    END IF
    IF (proc_y_min == MPI_PROC_NULL .AND. ybc_min == BC_OTHER) THEN
      energy(:,  0) = energy(:, 1)
      energy(:, -1) = energy(:, 2)
    END IF
    
  END SUBROUTINE energy_bcs



  SUBROUTINE velocity_bcs
  
    CALL velocity_MPI
  
    IF (proc_x_max == MPI_PROC_NULL) THEN
      IF (xbc_max == BC_OTHER) THEN
        vx(nx:nx+2, :) = 0.0_num
        vy(nx:nx+2, :) = 0.0_num
        vz(nx:nx+2, :) = 0.0_num
      END IF
    END IF
    IF (proc_x_min == MPI_PROC_NULL) THEN
      IF (xbc_min == BC_OTHER) THEN
        vx(-2:0, :) = 0.0_num
        vy(-2:0, :) = 0.0_num
        vz(-2:0, :) = 0.0_num
      END IF
    END IF
  
    IF (proc_y_max == MPI_PROC_NULL) THEN
      IF (ybc_max == BC_OTHER) THEN
        vx(:, ny:ny+2) = 0.0_num
        vy(:, ny:ny+2) = 0.0_num
        vz(:, ny:ny+2) = 0.0_num
      END IF
    END IF
    IF (proc_y_min == MPI_PROC_NULL) THEN
      IF (ybc_min == BC_OTHER) THEN
        vx(:, -2:0) = 0.0_num
        vy(:, -2:0) = 0.0_num
        vz(:, -2:0) = 0.0_num
      END IF
    END IF
  
  END SUBROUTINE velocity_bcs



  SUBROUTINE remap_v_bcs

    CALL remap_v_MPI
    
    IF (proc_x_max == MPI_PROC_NULL) THEN
      IF (xbc_max == BC_OTHER) THEN
        vx1(nx:nx+2, :) = 0.0_num
        vy1(nx:nx+2, :) = 0.0_num
        vz1(nx:nx+2, :) = 0.0_num
      END IF
    END IF
    IF (proc_x_min == MPI_PROC_NULL) THEN
      IF (xbc_min == BC_OTHER) THEN
        vx1(-2:0, :) = 0.0_num
        vy1(-2:0, :) = 0.0_num
        vz1(-2:0, :) = 0.0_num
      END IF
    END IF
    
    IF (proc_y_max == MPI_PROC_NULL) THEN
      IF (ybc_max == BC_OTHER) THEN
        vx1(:, ny:ny+2) = 0.0_num
        vy1(:, ny:ny+2) = 0.0_num
        vz1(:, ny:ny+2) = 0.0_num
      END IF
    END IF
    IF (proc_y_min == MPI_PROC_NULL) THEN
      IF (ybc_min == BC_OTHER) THEN
        vx1(:, -2:0) = 0.0_num
        vy1(:, -2:0) = 0.0_num
        vz1(:, -2:0) = 0.0_num
      END IF
    END IF
    
  END SUBROUTINE remap_v_bcs



  SUBROUTINE density_bcs

    REAL(num) :: a, b

    CALL density_MPI

    IF (proc_x_max == MPI_PROC_NULL .AND. xbc_max == BC_OTHER) THEN
      rho(nx+1, :) = rho(nx  , :)
      rho(nx+2, :) = rho(nx-1, :)
    END IF
    IF (proc_x_min == MPI_PROC_NULL .AND. xbc_min == BC_OTHER) THEN
      rho( 0, :) = rho(1, :)
      rho(-1, :) = rho(2, :)
    END IF
    
    IF (proc_y_max == MPI_PROC_NULL .AND. ybc_max == BC_OTHER) THEN
      rho(:, ny+1) = rho(:, ny  )
      rho(:, ny+2) = rho(:, ny-1)
    END IF
    IF (proc_y_min == MPI_PROC_NULL .AND. ybc_min == BC_OTHER) THEN
      rho(:, 0) = rho(:, 1) 
      rho(:, -1) = rho(:, 2)
    END IF


  END SUBROUTINE density_bcs

END MODULE boundary<|MERGE_RESOLUTION|>--- conflicted
+++ resolved
@@ -73,48 +73,6 @@
   
     IF (damping) THEN
       ! proc_x_max boundary
-<<<<<<< HEAD
-    IF (proc_x_max == MPI_PROC_NULL) THEN   
-      d = 0.7_num * x_end 
-      DO iy = -1, ny + 1
-        DO ix = -1, nx + 1
-          IF (xb(ix) > d) THEN
-            a = dt * (xb(ix) - d) / (x_end - d)
-            vx(ix, iy) = vx(ix, iy) / (1.0_num + a)
-            vy(ix, iy) = vy(ix, iy) / (1.0_num + a)
-            vz(ix, iy) = vz(ix, iy) / (1.0_num + a)
-          END IF
-        END DO
-      END DO 
-    END IF
-
-      ! proc_x_min boundary
-    IF (proc_x_min == MPI_PROC_NULL) THEN   
-      d = 0.7_num * x_start 
-      DO iy = -1, ny + 1
-        DO ix = -1, nx + 1
-          IF (xb(ix) < d) THEN
-            a = dt * (xb(ix) - d) / (x_start - d)
-            vx(ix, iy) = vx(ix, iy) / (1.0_num + a)
-            vy(ix, iy) = vy(ix, iy) / (1.0_num + a)
-            vz(ix, iy) = vz(ix, iy) / (1.0_num + a)
-          END IF
-        END DO
-      END DO  
-    END IF
-      
-    ! top boundary
-    IF (proc_y_max == MPI_PROC_NULL) THEN   
-      d = 0.7_num * y_end 
-      DO iy = -1, ny + 1
-        DO ix = -1, nx + 1
-          IF (yb(iy) > d) THEN
-            a = dt * (yb(iy) - d) / (y_end - d)
-            vx(ix, iy) = vx(ix, iy) / (1.0_num + a)
-            vy(ix, iy) = vy(ix, iy) / (1.0_num + a)
-            vz(ix, iy) = vz(ix, iy) / (1.0_num + a)
-          END IF
-=======
       IF (proc_x_max == MPI_PROC_NULL) THEN   
         d = 0.7_num * x_end 
         DO iy = -1, ny + 1
@@ -156,7 +114,6 @@
               vz(ix, iy) = vz(ix, iy) / (1.0_num + a)
             END IF
           END DO
->>>>>>> 5b2c8aa0
         END DO
       END IF     
 
