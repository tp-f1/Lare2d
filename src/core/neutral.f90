! All the subroutines in this module are for the partially ionised flux
! emergence simulations; see Leake & Arber, 2006

MODULE neutral

  USE shared_data
  USE boundary

  IMPLICIT NONE

  PRIVATE
  PUBLIC :: perpendicular_resistivity, neutral_fraction, setup_neutral, get_neutral

CONTAINS

  SUBROUTINE setup_neutral
    ! Ion neutral collision cross section(m^2)
    REAL(num) :: sigma_in = 5.0e-19_num
    REAL(num) :: mbar

    ALLOCATE(xi_n(-1:nx+2, -1:ny+2))
    xi_n = 0.0_num       

    IF (cowling_resistivity) THEN
      ALLOCATE(eta_perp(-1:nx+2, -1:ny+2))
      ALLOCATE(parallel_current(0:nx, 0:ny))
      ALLOCATE(perp_current(0:nx, 0:ny))
    END IF
    
    ! Temperature of the photospheric radiation field
    tr = 6420.0_num
    
    ! Calculate fbar^(2 / 3) in (k^-1 m^-2)
    f_bar = 2.0_num * pi * (me_si / hp_si) * (kb_si / hp_si)
    f_bar = f_bar**(3.0_num / 2.0_num)
    
    ! Calculate tbar in (K)
    t_bar = ionise_pot_si / kb_si
    
    ! Calculate rbar in (kg^-1)
    mbar = mh_si * mf                     
    r_bar = 4.0_num / mbar
    
    ! Calculate eta_bar in (m^4 / (k s kg^2))
    eta_bar = 2.0_num * mbar &
        / (SQRT(16.0_num * kb_si / (pi * mbar)) * sigma_in)
    
  END SUBROUTINE setup_neutral


                                        
  SUBROUTINE perpendicular_resistivity

    ! This subroutine calculates the cross field resistivity at the current
    ! temperature. 

    REAL(num) :: f, xi_v, bxv, byv, bzv, bfieldsq, rho_v, t_v, T
    INTEGER :: ixp, iyp

    DO iy = 0, ny
      DO ix = 0, nx
        ixp = ix + 1
        iyp = iy + 1

        ! Get the vertex density
        rho_v = rho(ix, iy) * cv(ix, iy) + rho(ixp, iy) * cv(ixp, iy) &
            + rho(ix, iyp) * cv(ix, iyp) + rho(ixp, iyp) * cv(ixp, iyp)
        rho_v = rho_v / (cv(ix, iy) + cv(ixp, iy) + cv(ix, iyp) + cv(ixp, iyp))

        ! Get the vertex magnetic field
        bxv = (bx(ix, iy) + bx(ix, iyp)) / 2.0_num
        byv = (by(ix, iy) + by(ixp, iy)) / 2.0_num
        bzv = (bz(ix, iy) + bz(ixp, iy) + bz(ix, iyp) &
            + bz(ixp, iyp)) / 4.0_num
        bfieldsq = bxv**2 + byv**2 + bzv**2

        ! Get the vertex temperature
        t_v = (gamma - 1.0_num) &
            * (energy(ix,iy) - (1.0_num - xi_n(ix, iy)) * ionise_pot) &
            / ((2.0_num - xi_n(ix, iy)))
        T = (gamma - 1.0_num) &
            * (energy(ixp,iy) - (1.0_num - xi_n(ixp, iy)) * ionise_pot) &
            / ((2.0_num - xi_n(ixp, iy)))
        t_v = t_v + T

        T = (gamma - 1.0_num) &
            * (energy(ix,iyp) - (1.0_num - xi_n(ix, iyp)) * ionise_pot) &
            / ((2.0_num - xi_n(ix, iyp)))
        t_v = t_v + T

        T = (gamma - 1.0_num) &
            * (energy(ixp,iyp) - (1.0_num - xi_n(ixp, iyp)) * ionise_pot) &
            / ((2.0_num - xi_n(ixp, iyp)))
        t_v = t_v + T

        t_v = t_v / 4.0_num

        xi_v = get_neutral(t_v, rho_v, yb(iy))

        f = MAX(1.0_num - xi_v, none_zero)
        IF (f .GT. 0) THEN
          eta_perp(ix, iy) = eta_bar * xi_v / f * bfieldsq &
              / rho_v**2 / SQRT(t_v)
        ELSE
          eta_perp(ix, iy) = 0.0_num
        END IF

      END DO
    END DO      
    
    eta_perp = MIN(eta_perp, 100.0_num)

  END SUBROUTINE perpendicular_resistivity



  FUNCTION get_neutral(t_v, rho_v, height)
    
    REAL(num), INTENT(IN) :: t_v, rho_v, height
    REAL(num) :: get_neutral
    REAL(num) :: bof, r, t_rad, dilution
    
    t_rad = tr
    dilution = 0.5_num     
    ! set plasma below photosphere to be neutral so same sub-photospheric
    ! initial conditions can be used for ideal gas and partially ionized
    ! simulations. 
    IF (height <= 0.0_num) THEN  
      get_neutral = 1.0_num
      RETURN
!       t_rad = t_v
!       dilution = 1.0_num  
    END IF
      
    bof = 1.0_num / (dilution * f_bar * t_rad * SQRT(t_v)) &
        * EXP((0.25_num * (t_v / t_rad - 1.0_num) + 1.0_num) &
        * T_bar / t_v)
    r = 0.5_num * (-1.0_num + SQRT(1.0_num + r_bar * rho_v * bof))
    get_neutral = r / (1.0_num + r)

  END FUNCTION  get_neutral



  SUBROUTINE neutral_fraction

<<<<<<< HEAD
    REAL(num) :: bof, r, T, rho0, e0, dx, x
    REAL(num), DIMENSION(2) :: ta, fa, xi_a
=======
    REAL(num) :: bof, r, T, rho0, e0, dx, x, fa, xi_a
    REAL(num), DIMENSION(2) :: ta
>>>>>>> 5b2c8aa0
    INTEGER :: loop

    ! Variable bof is b / f in the original version
    DO iy = -1, ny + 2
      DO ix = -1, nx + 2
        rho0 = rho(ix, iy)
        e0 = energy(ix, iy)
        ta = (gamma - 1.0_num) &
            * (/ MAX((e0 - ionise_pot) / 2.0_num, none_zero), e0 /)

        IF (ta(1) > ta(2)) THEN
          PRINT * , "Temperature bounds problem", ta
          STOP
        END IF

        dx = ta(2) - ta(1)
        t = ta(1)

        DO loop = 1, 100
          dx = dx / 2.0_num
          x = t  + dx
<<<<<<< HEAD
          xi_a(1) = get_neutral(x, rho0, yb(iy))   
          fa(1) = x - (gamma - 1.0_num) * (e0 &
              - (1.0_num - xi_a(1)) * ionise_pot) / (2.0_num - xi_a(1))
          IF (fa(1) <= 0.0_num) t = x
          IF (ABS(dx) < 1.e-8_num .OR. fa(1) == 0.0_num) EXIT
=======
          xi_a = get_neutral(x, rho0, yb(iy))   
          fa = x - (gamma - 1.0_num) * (e0 &
              - (1.0_num - xi_a) * ionise_pot) / (2.0_num - xi_a)
          IF (fa <= 0.0_num) t = x
          IF (ABS(dx) < 1.e-8_num .OR. fa == 0.0_num) EXIT
>>>>>>> 5b2c8aa0
        END DO

        xi_n(ix, iy) = get_neutral(x, rho0, yb(iy))   
      END DO
    END DO

  END SUBROUTINE neutral_fraction



END MODULE neutral<|MERGE_RESOLUTION|>--- conflicted
+++ resolved
@@ -144,13 +144,8 @@
 
   SUBROUTINE neutral_fraction
 
-<<<<<<< HEAD
-    REAL(num) :: bof, r, T, rho0, e0, dx, x
-    REAL(num), DIMENSION(2) :: ta, fa, xi_a
-=======
     REAL(num) :: bof, r, T, rho0, e0, dx, x, fa, xi_a
     REAL(num), DIMENSION(2) :: ta
->>>>>>> 5b2c8aa0
     INTEGER :: loop
 
     ! Variable bof is b / f in the original version
@@ -172,19 +167,11 @@
         DO loop = 1, 100
           dx = dx / 2.0_num
           x = t  + dx
-<<<<<<< HEAD
-          xi_a(1) = get_neutral(x, rho0, yb(iy))   
-          fa(1) = x - (gamma - 1.0_num) * (e0 &
-              - (1.0_num - xi_a(1)) * ionise_pot) / (2.0_num - xi_a(1))
-          IF (fa(1) <= 0.0_num) t = x
-          IF (ABS(dx) < 1.e-8_num .OR. fa(1) == 0.0_num) EXIT
-=======
           xi_a = get_neutral(x, rho0, yb(iy))   
           fa = x - (gamma - 1.0_num) * (e0 &
               - (1.0_num - xi_a) * ionise_pot) / (2.0_num - xi_a)
           IF (fa <= 0.0_num) t = x
           IF (ABS(dx) < 1.e-8_num .OR. fa == 0.0_num) EXIT
->>>>>>> 5b2c8aa0
         END DO
 
         xi_n(ix, iy) = get_neutral(x, rho0, yb(iy))   
