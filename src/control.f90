MODULE control
 
  USE shared_data
  USE normalise
 
  IMPLICIT NONE
 
  PRIVATE
  PUBLIC :: user_normalisation, control_variables, set_output_dumps
 
CONTAINS
 
  SUBROUTINE user_normalisation
    ! Set the normalising constants for LARE
    ! This is needed to allow the use of some physics
    ! Modules which are coded in SI units
 
    ! Gamma is the ratio of specific heat capacities
<<<<<<< HEAD
    gamma = 1.1_num 

=======
    gamma = 5.0_num / 3.0_num 
 
>>>>>>> c2237ecd
    ! Average mass of an ion in proton masses
    ! The code assumes a single ion species with this mass
    mf = 1.2_num
 
    ! The equations describing the normalisation in LARE
    ! Have three free parameters which must be specified by
    ! The end user. These must be the normailisation used for
    ! your initial conditions if not running in SI, otherwise
    ! they are arbitrary.
 
    ! Magnetic field normalisation in Tesla
    B0 = 0.03_num
    ! Length normalisation in m
    L0 = 180.e3_num
    ! Density normalisation in kg / m^3
    RHO0 = 1.7e-4_num
<<<<<<< HEAD
    
=======
     
>>>>>>> c2237ecd
  END SUBROUTINE user_normalisation
 
 
 
  SUBROUTINE control_variables
 
    ! Set the number of gridpoints in x and y directions
<<<<<<< HEAD
    nx_global = 128
    ny_global = 128

    ! Set the maximum number of iterations of the core solver before the code
    ! terminates. If nsteps < 0 then the code will run until t = t_end
    nsteps = -1

    ! The maximum runtime of the code
    ! If SI_Input is true then this is in seconds
    t_end = 50.0_num

=======
    nx_global = 4
    ny_global = 256
 
    ! Set the maximum number of iterations of the core solver before the code
    ! terminates. If nsteps < 0 then the code will run until t = t_end
    nsteps = -1
 
    ! The maximum runtime of the code
    ! If SI_Input is true then this is in seconds
    t_end = 200.0_num
 
>>>>>>> c2237ecd
    ! Shock viscosities as detailed in manual - they are dimensionless
    visc1 = 0.1_num
    visc2 = 0.5_num
    ! Real viscosity expressed as the inverse Reynolds number, i.e. the
    ! same for normalised and SI input
    visc3 = 0.0_num
 
    ! Set these constants to manually
    ! override the domain decomposition.
    ! If either constant is set to zero
    ! then the code will try to automatically
    ! decompose in this direction
    nprocx = 0
    nprocy = 0
 
    ! The length of the domain in the x direction
    ! If SI_Input is true then this is in metres
    x_start = 0.0_num
<<<<<<< HEAD
    x_end = 180.0_num 
=======
    x_end = 2.8_num   !180.0_num 
>>>>>>> c2237ecd
    ! Should the x grid be stretched or uniform
    x_stretch = .FALSE.
 
    ! The length of the domain in the y direction
    ! If SI_Input is true then this is in metres
    y_start = -20.0_num
    y_end = 160.0_num
    ! Should the y grid be stretched of uniform
    y_stretch = .FALSE.
 
    ! Turn on or off the resistive parts of the MHD equations
    resistive_mhd = .FALSE.
 
    ! The background resistivity expressed as the inverse Lundquist number,
    ! i.e. the
    ! same for normalised and SI input
    eta_background = 0.0_num
<<<<<<< HEAD

=======
 
>>>>>>> c2237ecd
    ! The critical current for triggering anomalous resistivity
    ! and the resistivity when above the critical current
    ! The resistivity is expressed as the inverse Lundquist number, i.e. the
    ! same for normalised and SI input, bit the j_max must be in SI
    ! if using SI units
    j_max = 5.e16_num
    eta0 = 0.0_num
 
    ! Turn on or off the hall_mhd term in the MHD equations
    ! If true than lambda_i must be set in the initial conditions
    hall_mhd = .FALSE.
 
    ! Turn on or off the Braginskii thermal conduction term in
    ! the MHD equations
    ! WARNING: this is not robust. It is known to have problems 
    ! with steep temperature gradients and very hot regions with
    ! large thermal conductivity. For many problems it is however
    ! fine. 
    conduction = .TRUE.  
    ! Apply a flux limiter to stop heat flows exceeding free streaming limit 
    ! This is an experimental feature
    heat_flux_limiter = .FALSE.
    ! Fraction of free streaming heat flux used in limiter
    flux_limiter = 0.05_num 
 
    ! Remap kinetic energy correction. LARE does not
    ! perfectly conserve kinetic energy during the remap step
    ! This missing energy can be added back into the simulation
    ! as a uniform heating. Turning rke to true turns on this
    ! addition
    rke = .FALSE.
 
    ! The code to choose the initial conditions. The valid choices are
    ! IC_NEW - Use set_initial_conditions in "initial_conditions.f90"
    !         to setup new initial conditions
    ! IC_RESTART - Load the output file with index restart_snapshot and
    ! use it as the initial conditions
    initial = IC_NEW
    restart_snapshot = 250
<<<<<<< HEAD

=======
 
>>>>>>> c2237ecd
    ! If cowling_resistivity is true then the code calculates and
    ! applies the Cowling Resistivity to the MHD equations   
    ! only possible if not EOS_IDEAL    
    ! resistive_mhd must be TRUE for this to actaully be applied
    cowling_resistivity = .FALSE.
 
    ! Set the boundary conditions on the four edges of the simulation domain
    ! Valid constants are
    ! BC_PERIODIC - Periodic boundary conditions
    ! BC_OPEN - Reimann characteristic boundary conditions
    ! BC_OTHER - Other boundary conditions specified in "boundary.f90"
    xbc_min = BC_PERIODIC
    xbc_max = BC_PERIODIC
    ybc_max = BC_OPEN
    ybc_min = BC_OTHER
 
    ! set to true to turn on routine for damped boundaries
    damping = .FALSE.
 
    ! Set the equation of state. Valid choices are
    ! EOS_IDEAL - Simple ideal gas for perfectly ionised plasma
    ! EOS_PI - Simple ideal gas for partially ionised plasma
    ! EOS_ION - EOS_PI plus the ionisation potential
    eos_number = EOS_ION
    ! EOS_IDEAL also requires that you specific whether
    ! the gas is ionised or not. Some startified atmospheres
    ! only work for neutral hydrogen for example
    ! For fully ionised gas set .FALSE.
    ! For neutral hydrogen set .TRUE.
    ! This flag is ignored for all other EOS choices.
    neutral_gas = .TRUE.
     
  END SUBROUTINE control_variables
 
 
 
  SUBROUTINE set_output_dumps
 
    ! The output directory for the code
    data_dir = "Data"
 
    ! The interval between output snapshots. If SI_Input is true
    ! Then this is in seconds
<<<<<<< HEAD
    dt_snapshots = 0.5_num

=======
    dt_snapshots = 2.0_num
 
>>>>>>> c2237ecd
    ! dump_mask is an array which specifies which quantities the
    ! code should output to disk in a data dump.
    ! The codes are
    ! 1  - rho
    ! 2  - energy
    ! 3  - vx
    ! 4  - vy
    ! 5  - vz
    ! 6  - bx
    ! 7  - by
    ! 8  - bz
    ! 9  - temperature
    ! 10 - pressure
    ! 11 - cs (sound speed)
    ! 12 - parallel_current
    ! 13 - perp_current
    ! 14 - neutral_faction
    ! 15 - eta_perp
    ! 16 - eta
    ! 17 - jx
    ! 18 - jy
    ! 19 - jz
    ! If a given element of dump_mask is true then that field is dumped
    ! If the element is false then the field isn't dumped
    ! N.B. if dump_mask(1:8) not true then the restart will not work
    dump_mask = .FALSE.
    dump_mask(1:10) = .TRUE.     
    IF (eos_number /= EOS_IDEAL) dump_mask(14) = .TRUE.
    IF (cowling_resistivity) dump_mask(15:16) = .TRUE.
 
  END SUBROUTINE set_output_dumps
 
END MODULE control<|MERGE_RESOLUTION|>--- conflicted
+++ resolved
@@ -1,88 +1,65 @@
 MODULE control
- 
+
   USE shared_data
   USE normalise
- 
+
   IMPLICIT NONE
- 
+
   PRIVATE
   PUBLIC :: user_normalisation, control_variables, set_output_dumps
- 
+
 CONTAINS
- 
+
   SUBROUTINE user_normalisation
     ! Set the normalising constants for LARE
     ! This is needed to allow the use of some physics
     ! Modules which are coded in SI units
- 
+
     ! Gamma is the ratio of specific heat capacities
-<<<<<<< HEAD
-    gamma = 1.1_num 
-
-=======
     gamma = 5.0_num / 3.0_num 
  
->>>>>>> c2237ecd
     ! Average mass of an ion in proton masses
     ! The code assumes a single ion species with this mass
     mf = 1.2_num
- 
+
     ! The equations describing the normalisation in LARE
     ! Have three free parameters which must be specified by
     ! The end user. These must be the normailisation used for
     ! your initial conditions if not running in SI, otherwise
     ! they are arbitrary.
- 
+
     ! Magnetic field normalisation in Tesla
     B0 = 0.03_num
     ! Length normalisation in m
     L0 = 180.e3_num
     ! Density normalisation in kg / m^3
     RHO0 = 1.7e-4_num
-<<<<<<< HEAD
-    
-=======
      
->>>>>>> c2237ecd
   END SUBROUTINE user_normalisation
- 
- 
- 
+
+
+
   SUBROUTINE control_variables
- 
+
     ! Set the number of gridpoints in x and y directions
-<<<<<<< HEAD
-    nx_global = 128
-    ny_global = 128
+    nx_global = 4
+    ny_global = 256
 
     ! Set the maximum number of iterations of the core solver before the code
     ! terminates. If nsteps < 0 then the code will run until t = t_end
     nsteps = -1
-
-    ! The maximum runtime of the code
-    ! If SI_Input is true then this is in seconds
-    t_end = 50.0_num
-
-=======
-    nx_global = 4
-    ny_global = 256
- 
-    ! Set the maximum number of iterations of the core solver before the code
-    ! terminates. If nsteps < 0 then the code will run until t = t_end
-    nsteps = -1
  
     ! The maximum runtime of the code
     ! If SI_Input is true then this is in seconds
     t_end = 200.0_num
  
->>>>>>> c2237ecd
     ! Shock viscosities as detailed in manual - they are dimensionless
     visc1 = 0.1_num
     visc2 = 0.5_num
     ! Real viscosity expressed as the inverse Reynolds number, i.e. the
     ! same for normalised and SI input
     visc3 = 0.0_num
- 
+
     ! Set these constants to manually
     ! override the domain decomposition.
     ! If either constant is set to zero
@@ -90,37 +67,29 @@
     ! decompose in this direction
     nprocx = 0
     nprocy = 0
- 
+
     ! The length of the domain in the x direction
     ! If SI_Input is true then this is in metres
     x_start = 0.0_num
-<<<<<<< HEAD
-    x_end = 180.0_num 
-=======
     x_end = 2.8_num   !180.0_num 
->>>>>>> c2237ecd
     ! Should the x grid be stretched or uniform
     x_stretch = .FALSE.
- 
+
     ! The length of the domain in the y direction
     ! If SI_Input is true then this is in metres
     y_start = -20.0_num
-    y_end = 160.0_num
+    y_end = 80.0_num
     ! Should the y grid be stretched of uniform
     y_stretch = .FALSE.
- 
+
     ! Turn on or off the resistive parts of the MHD equations
     resistive_mhd = .FALSE.
- 
+
     ! The background resistivity expressed as the inverse Lundquist number,
     ! i.e. the
     ! same for normalised and SI input
     eta_background = 0.0_num
-<<<<<<< HEAD
-
-=======
- 
->>>>>>> c2237ecd
+ 
     ! The critical current for triggering anomalous resistivity
     ! and the resistivity when above the critical current
     ! The resistivity is expressed as the inverse Lundquist number, i.e. the
@@ -128,49 +97,45 @@
     ! if using SI units
     j_max = 5.e16_num
     eta0 = 0.0_num
- 
+
     ! Turn on or off the hall_mhd term in the MHD equations
     ! If true than lambda_i must be set in the initial conditions
     hall_mhd = .FALSE.
- 
+
     ! Turn on or off the Braginskii thermal conduction term in
     ! the MHD equations
     ! WARNING: this is not robust. It is known to have problems 
     ! with steep temperature gradients and very hot regions with
     ! large thermal conductivity. For many problems it is however
     ! fine. 
-    conduction = .TRUE.  
+    conduction = .FALSE.  
     ! Apply a flux limiter to stop heat flows exceeding free streaming limit 
     ! This is an experimental feature
     heat_flux_limiter = .FALSE.
     ! Fraction of free streaming heat flux used in limiter
     flux_limiter = 0.05_num 
- 
+
     ! Remap kinetic energy correction. LARE does not
     ! perfectly conserve kinetic energy during the remap step
     ! This missing energy can be added back into the simulation
     ! as a uniform heating. Turning rke to true turns on this
     ! addition
     rke = .FALSE.
- 
+
     ! The code to choose the initial conditions. The valid choices are
     ! IC_NEW - Use set_initial_conditions in "initial_conditions.f90"
     !         to setup new initial conditions
     ! IC_RESTART - Load the output file with index restart_snapshot and
     ! use it as the initial conditions
     initial = IC_NEW
-    restart_snapshot = 250
-<<<<<<< HEAD
-
-=======
- 
->>>>>>> c2237ecd
+    restart_snapshot = 1
+
     ! If cowling_resistivity is true then the code calculates and
     ! applies the Cowling Resistivity to the MHD equations   
     ! only possible if not EOS_IDEAL    
     ! resistive_mhd must be TRUE for this to actaully be applied
     cowling_resistivity = .FALSE.
- 
+
     ! Set the boundary conditions on the four edges of the simulation domain
     ! Valid constants are
     ! BC_PERIODIC - Periodic boundary conditions
@@ -178,17 +143,17 @@
     ! BC_OTHER - Other boundary conditions specified in "boundary.f90"
     xbc_min = BC_PERIODIC
     xbc_max = BC_PERIODIC
-    ybc_max = BC_OPEN
+    ybc_max = BC_OTHER
     ybc_min = BC_OTHER
- 
+
     ! set to true to turn on routine for damped boundaries
     damping = .FALSE.
- 
+
     ! Set the equation of state. Valid choices are
     ! EOS_IDEAL - Simple ideal gas for perfectly ionised plasma
     ! EOS_PI - Simple ideal gas for partially ionised plasma
     ! EOS_ION - EOS_PI plus the ionisation potential
-    eos_number = EOS_ION
+    eos_number = EOS_IDEAL
     ! EOS_IDEAL also requires that you specific whether
     ! the gas is ionised or not. Some startified atmospheres
     ! only work for neutral hydrogen for example
@@ -196,25 +161,20 @@
     ! For neutral hydrogen set .TRUE.
     ! This flag is ignored for all other EOS choices.
     neutral_gas = .TRUE.
-     
+    
   END SUBROUTINE control_variables
- 
- 
- 
+
+
+
   SUBROUTINE set_output_dumps
- 
+
     ! The output directory for the code
     data_dir = "Data"
- 
+
     ! The interval between output snapshots. If SI_Input is true
     ! Then this is in seconds
-<<<<<<< HEAD
-    dt_snapshots = 0.5_num
-
-=======
     dt_snapshots = 2.0_num
  
->>>>>>> c2237ecd
     ! dump_mask is an array which specifies which quantities the
     ! code should output to disk in a data dump.
     ! The codes are
@@ -244,7 +204,7 @@
     dump_mask(1:10) = .TRUE.     
     IF (eos_number /= EOS_IDEAL) dump_mask(14) = .TRUE.
     IF (cowling_resistivity) dump_mask(15:16) = .TRUE.
- 
+
   END SUBROUTINE set_output_dumps
- 
+
 END MODULE control