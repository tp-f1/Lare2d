MODULE control

  USE shared_data
  USE normalise

  IMPLICIT NONE

  PRIVATE
  PUBLIC :: user_normalisation, control_variables, set_output_dumps

CONTAINS

  SUBROUTINE user_normalisation
    ! Set the normalising constants for LARE
    ! This is needed to allow the use of some physics
    ! Modules which are coded in SI units

    ! Gamma is the ratio of specific heat capacities
    gamma = 1.1_num  !5.0_num / 3.0_num 
 
    ! Average mass of an ion in proton masses
    ! The code assumes a single ion species with this mass
    mf = 1.2_num

    ! The equations describing the normalisation in LARE
    ! Have three free parameters which must be specified by
    ! The end user. These must be the normailisation used for
    ! your initial conditions if not running in SI, otherwise
    ! they are arbitrary.

    ! Magnetic field normalisation in Tesla
    B0 = 0.03_num
    ! Length normalisation in m
    L0 = 180.e3_num
    ! Density normalisation in kg / m^3
    RHO0 = 1.7e-4_num
     
  END SUBROUTINE user_normalisation



  SUBROUTINE control_variables

    ! Set the number of gridpoints in x and y directions
<<<<<<< HEAD
    nx_global = 4
    ny_global = 256

=======
    nx_global = 1024
    ny_global = 1024
 
>>>>>>> f3dad396
    ! Set the maximum number of iterations of the core solver before the code
    ! terminates. If nsteps < 0 then the code will run until t = t_end
    nsteps = -1
 
    ! The maximum runtime of the code
    ! If SI_Input is true then this is in seconds
    t_end = 40.0_num
 
    ! Shock viscosities as detailed in manual - they are dimensionless
    visc1 = 0.1_num
    visc2 = 0.5_num
    ! Real viscosity expressed as the inverse Reynolds number, i.e. the
    ! same for normalised and SI input
    visc3 = 0.0_num

    ! Set these constants to manually
    ! override the domain decomposition.
    ! If either constant is set to zero
    ! then the code will try to automatically
    ! decompose in this direction
    nprocx = 0
    nprocy = 0

    ! The length of the domain in the x direction
    ! If SI_Input is true then this is in metres
    x_start = 0.0_num
    x_end = 180.0_num 
    ! Should the x grid be stretched or uniform
    x_stretch = .FALSE.

    ! The length of the domain in the y direction
    ! If SI_Input is true then this is in metres
    y_start = -20.0_num
    y_end = 80.0_num
    ! Should the y grid be stretched of uniform
    y_stretch = .FALSE.

    ! Turn on or off the resistive parts of the MHD equations
    resistive_mhd = .FALSE.

    ! The background resistivity expressed as the inverse Lundquist number,
    ! i.e. the
    ! same for normalised and SI input
    eta_background = 0.0_num
 
    ! The critical current for triggering anomalous resistivity
    ! and the resistivity when above the critical current
    ! The resistivity is expressed as the inverse Lundquist number, i.e. the
    ! same for normalised and SI input, bit the j_max must be in SI
    ! if using SI units
    j_max = 5.e16_num
    eta0 = 0.0_num

    ! Turn on or off the hall_mhd term in the MHD equations
    ! If true than lambda_i must be set in the initial conditions
    hall_mhd = .FALSE.

    ! Turn on or off the Braginskii thermal conduction term in
    ! the MHD equations
    ! WARNING: this is not robust. It is known to have problems 
    ! with steep temperature gradients and very hot regions with
    ! large thermal conductivity. For many problems it is however
    ! fine. 
    conduction = .FALSE.  
    ! Apply a flux limiter to stop heat flows exceeding free streaming limit 
    ! This is an experimental feature
    heat_flux_limiter = .FALSE.
    ! Fraction of free streaming heat flux used in limiter
<<<<<<< HEAD
    flux_limiter = 0.05_num 

=======
    flux_limiter = 0.05_num     
    ! Use radiation as specified in SUBROUTINE rad_losses in src/core/conduct.f90   
    ! Only matters if conduction = .TRUE. above
    radiation = .TRUE.
    ! Use coronal heating as specified in SUBROUTINE heating in src/core/conduct.f90
    ! Only matters if conduction = .TRUE. above
    coronal_heating = .TRUE.
 
>>>>>>> f3dad396
    ! Remap kinetic energy correction. LARE does not
    ! perfectly conserve kinetic energy during the remap step
    ! This missing energy can be added back into the simulation
    ! as a uniform heating. Turning rke to true turns on this
    ! addition
    rke = .FALSE.

    ! The code to choose the initial conditions. The valid choices are
    ! IC_NEW - Use set_initial_conditions in "initial_conditions.f90"
    !         to setup new initial conditions
    ! IC_RESTART - Load the output file with index restart_snapshot and
    ! use it as the initial conditions
    initial = IC_NEW
    restart_snapshot = 1

    ! If cowling_resistivity is true then the code calculates and
    ! applies the Cowling Resistivity to the MHD equations   
    ! only possible if not EOS_IDEAL    
    ! resistive_mhd must be TRUE for this to actaully be applied
<<<<<<< HEAD
    cowling_resistivity = .FALSE.

=======
    cowling_resistivity = .TRUE.
 
>>>>>>> f3dad396
    ! Set the boundary conditions on the four edges of the simulation domain
    ! Valid constants are
    ! BC_PERIODIC - Periodic boundary conditions
    ! BC_OPEN - Reimann characteristic boundary conditions
    ! BC_OTHER - Other boundary conditions specified in "boundary.f90"
    xbc_min = BC_PERIODIC
    xbc_max = BC_PERIODIC
    ybc_max = BC_OTHER
    ybc_min = BC_OTHER

    ! set to true to turn on routine for damped boundaries
    damping = .FALSE.

    ! Set the equation of state. Valid choices are
    ! EOS_IDEAL - Simple ideal gas for perfectly ionised plasma
    ! EOS_PI - Simple ideal gas for partially ionised plasma
    ! EOS_ION - EOS_PI plus the ionisation potential
    eos_number = EOS_IDEAL
    ! EOS_IDEAL also requires that you specific whether
    ! the gas is ionised or not. Some startified atmospheres
    ! only work for neutral hydrogen for example
    ! For fully ionised gas set .FALSE.
    ! For neutral hydrogen set .TRUE.
    ! This flag is ignored for all other EOS choices.
    neutral_gas = .TRUE.
    
  END SUBROUTINE control_variables



  SUBROUTINE set_output_dumps

    ! The output directory for the code
    data_dir = "Data"

    ! The interval between output snapshots. If SI_Input is true
    ! Then this is in seconds
    dt_snapshots = 0.5_num
 
    ! dump_mask is an array which specifies which quantities the
    ! code should output to disk in a data dump.
    ! The codes are
    ! 1  - rho
    ! 2  - energy
    ! 3  - vx
    ! 4  - vy
    ! 5  - vz
    ! 6  - bx
    ! 7  - by
    ! 8  - bz
    ! 9  - temperature
    ! 10 - pressure
    ! 11 - cs (sound speed)
    ! 12 - parallel_current
    ! 13 - perp_current
    ! 14 - neutral_faction
    ! 15 - eta_perp
    ! 16 - eta
    ! 17 - jx
    ! 18 - jy
    ! 19 - jz
    ! If a given element of dump_mask is true then that field is dumped
    ! If the element is false then the field isn't dumped
    ! N.B. if dump_mask(1:8) not true then the restart will not work
    dump_mask = .FALSE.
    dump_mask(1:9) = .TRUE.     
    IF (eos_number /= EOS_IDEAL) dump_mask(14) = .TRUE.
<<<<<<< HEAD
    IF (cowling_resistivity) dump_mask(15:16) = .TRUE.

=======
    IF (cowling_resistivity) dump_mask(12:16) = .TRUE.
 
>>>>>>> f3dad396
  END SUBROUTINE set_output_dumps

END MODULE control<|MERGE_RESOLUTION|>--- conflicted
+++ resolved
@@ -1,33 +1,33 @@
 MODULE control
-
+ 
   USE shared_data
   USE normalise
-
+ 
   IMPLICIT NONE
-
+ 
   PRIVATE
   PUBLIC :: user_normalisation, control_variables, set_output_dumps
-
+ 
 CONTAINS
-
+ 
   SUBROUTINE user_normalisation
     ! Set the normalising constants for LARE
     ! This is needed to allow the use of some physics
     ! Modules which are coded in SI units
-
+ 
     ! Gamma is the ratio of specific heat capacities
-    gamma = 1.1_num  !5.0_num / 3.0_num 
+    gamma = 5.0_num / 3.0_num 
  
     ! Average mass of an ion in proton masses
     ! The code assumes a single ion species with this mass
     mf = 1.2_num
-
+ 
     ! The equations describing the normalisation in LARE
     ! Have three free parameters which must be specified by
     ! The end user. These must be the normailisation used for
     ! your initial conditions if not running in SI, otherwise
     ! they are arbitrary.
-
+ 
     ! Magnetic field normalisation in Tesla
     B0 = 0.03_num
     ! Length normalisation in m
@@ -36,21 +36,15 @@
     RHO0 = 1.7e-4_num
      
   END SUBROUTINE user_normalisation
-
-
-
+ 
+ 
+ 
   SUBROUTINE control_variables
-
+ 
     ! Set the number of gridpoints in x and y directions
-<<<<<<< HEAD
-    nx_global = 4
-    ny_global = 256
-
-=======
     nx_global = 1024
     ny_global = 1024
  
->>>>>>> f3dad396
     ! Set the maximum number of iterations of the core solver before the code
     ! terminates. If nsteps < 0 then the code will run until t = t_end
     nsteps = -1
@@ -65,7 +59,7 @@
     ! Real viscosity expressed as the inverse Reynolds number, i.e. the
     ! same for normalised and SI input
     visc3 = 0.0_num
-
+ 
     ! Set these constants to manually
     ! override the domain decomposition.
     ! If either constant is set to zero
@@ -73,24 +67,24 @@
     ! decompose in this direction
     nprocx = 0
     nprocy = 0
-
+ 
     ! The length of the domain in the x direction
     ! If SI_Input is true then this is in metres
     x_start = 0.0_num
     x_end = 180.0_num 
     ! Should the x grid be stretched or uniform
     x_stretch = .FALSE.
-
+ 
     ! The length of the domain in the y direction
     ! If SI_Input is true then this is in metres
     y_start = -20.0_num
-    y_end = 80.0_num
+    y_end = 160.0_num
     ! Should the y grid be stretched of uniform
     y_stretch = .FALSE.
-
+ 
     ! Turn on or off the resistive parts of the MHD equations
     resistive_mhd = .FALSE.
-
+ 
     ! The background resistivity expressed as the inverse Lundquist number,
     ! i.e. the
     ! same for normalised and SI input
@@ -103,27 +97,23 @@
     ! if using SI units
     j_max = 5.e16_num
     eta0 = 0.0_num
-
+ 
     ! Turn on or off the hall_mhd term in the MHD equations
     ! If true than lambda_i must be set in the initial conditions
     hall_mhd = .FALSE.
-
+ 
     ! Turn on or off the Braginskii thermal conduction term in
     ! the MHD equations
     ! WARNING: this is not robust. It is known to have problems 
     ! with steep temperature gradients and very hot regions with
     ! large thermal conductivity. For many problems it is however
     ! fine. 
-    conduction = .FALSE.  
+    conduction = .TRUE.  
     ! Apply a flux limiter to stop heat flows exceeding free streaming limit 
     ! This is an experimental feature
     heat_flux_limiter = .FALSE.
     ! Fraction of free streaming heat flux used in limiter
-<<<<<<< HEAD
     flux_limiter = 0.05_num 
-
-=======
-    flux_limiter = 0.05_num     
     ! Use radiation as specified in SUBROUTINE rad_losses in src/core/conduct.f90   
     ! Only matters if conduction = .TRUE. above
     radiation = .TRUE.
@@ -131,33 +121,27 @@
     ! Only matters if conduction = .TRUE. above
     coronal_heating = .TRUE.
  
->>>>>>> f3dad396
     ! Remap kinetic energy correction. LARE does not
     ! perfectly conserve kinetic energy during the remap step
     ! This missing energy can be added back into the simulation
     ! as a uniform heating. Turning rke to true turns on this
     ! addition
     rke = .FALSE.
-
+ 
     ! The code to choose the initial conditions. The valid choices are
     ! IC_NEW - Use set_initial_conditions in "initial_conditions.f90"
     !         to setup new initial conditions
     ! IC_RESTART - Load the output file with index restart_snapshot and
     ! use it as the initial conditions
     initial = IC_NEW
-    restart_snapshot = 1
-
+    restart_snapshot = 250
+ 
     ! If cowling_resistivity is true then the code calculates and
     ! applies the Cowling Resistivity to the MHD equations   
     ! only possible if not EOS_IDEAL    
     ! resistive_mhd must be TRUE for this to actaully be applied
-<<<<<<< HEAD
     cowling_resistivity = .FALSE.
-
-=======
-    cowling_resistivity = .TRUE.
- 
->>>>>>> f3dad396
+ 
     ! Set the boundary conditions on the four edges of the simulation domain
     ! Valid constants are
     ! BC_PERIODIC - Periodic boundary conditions
@@ -165,17 +149,17 @@
     ! BC_OTHER - Other boundary conditions specified in "boundary.f90"
     xbc_min = BC_PERIODIC
     xbc_max = BC_PERIODIC
-    ybc_max = BC_OTHER
+    ybc_max = BC_OPEN
     ybc_min = BC_OTHER
-
+ 
     ! set to true to turn on routine for damped boundaries
     damping = .FALSE.
-
+ 
     ! Set the equation of state. Valid choices are
     ! EOS_IDEAL - Simple ideal gas for perfectly ionised plasma
     ! EOS_PI - Simple ideal gas for partially ionised plasma
     ! EOS_ION - EOS_PI plus the ionisation potential
-    eos_number = EOS_IDEAL
+    eos_number = EOS_ION
     ! EOS_IDEAL also requires that you specific whether
     ! the gas is ionised or not. Some startified atmospheres
     ! only work for neutral hydrogen for example
@@ -183,19 +167,19 @@
     ! For neutral hydrogen set .TRUE.
     ! This flag is ignored for all other EOS choices.
     neutral_gas = .TRUE.
-    
+     
   END SUBROUTINE control_variables
-
-
-
+ 
+ 
+ 
   SUBROUTINE set_output_dumps
-
+ 
     ! The output directory for the code
     data_dir = "Data"
-
+ 
     ! The interval between output snapshots. If SI_Input is true
     ! Then this is in seconds
-    dt_snapshots = 0.5_num
+    dt_snapshots = 2.0_num
  
     ! dump_mask is an array which specifies which quantities the
     ! code should output to disk in a data dump.
@@ -223,15 +207,10 @@
     ! If the element is false then the field isn't dumped
     ! N.B. if dump_mask(1:8) not true then the restart will not work
     dump_mask = .FALSE.
-    dump_mask(1:9) = .TRUE.     
+    dump_mask(1:10) = .TRUE.     
     IF (eos_number /= EOS_IDEAL) dump_mask(14) = .TRUE.
-<<<<<<< HEAD
     IF (cowling_resistivity) dump_mask(15:16) = .TRUE.
-
-=======
-    IF (cowling_resistivity) dump_mask(12:16) = .TRUE.
- 
->>>>>>> f3dad396
+ 
   END SUBROUTINE set_output_dumps
-
+ 
 END MODULE control